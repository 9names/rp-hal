[package]
authors = ["The rp-rs Developers"]
categories = ["embedded", "hardware-support", "no-std", "no-std::no-alloc"]
description = "Examples for the rp2040-hal crate"
edition = "2021"
homepage = "https://github.com/rp-rs/rp-hal"
keywords = ["embedded", "hal", "raspberry-pi", "rp2040", "embedded-hal"]
license = "MIT OR Apache-2.0"
name = "rp2040-hal-examples"
repository = "https://github.com/rp-rs/rp-hal"
rust-version = "1.77"
version = "0.1.0"

[dependencies]
cortex-m = "0.7.2"
cortex-m-rt = "0.7"
cortex-m-rtic = "1.1.4"
critical-section = {version = "1.0.0"}
defmt = "0.3"
defmt-rtt = "0.4.0"
dht-sensor = "0.2.1"
embedded-alloc = "0.5.1"
embedded-hal = "1.0.0"
embedded-hal-async = "1.0.0"
<<<<<<< HEAD
embedded-hal-bus = {version = "0.2.0", features = ["defmt-03"]}
=======
embedded-io = "0.6.1"
>>>>>>> 960afaf3
embedded_hal_0_2 = {package = "embedded-hal", version = "0.2.5", features = ["unproven"]}
fugit = "0.3.6"
futures = {version = "0.3.30", default-features = false, features = ["async-await"]}
hd44780-driver = "0.4.0"
nb = "1.0"
nostd_async = {version = "0.6.1", features = ["cortex_m"]}
panic-halt = "0.2.0"
panic-probe = {version = "0.3.1", features = ["print-defmt"]}
pio = "0.2.0"
pio-proc = "0.2.0"
# We aren't using this, but embedded-hal-bus 0.2 unconditionally requires atomics.
# Should be fixed in e-h-b 0.3 via https://github.com/rust-embedded/embedded-hal/pull/607
portable-atomic = {version = "1.7.0", features = ["critical-section"]}
rp2040-boot2 = "0.3.0"
rp2040-hal = {path = "../rp2040-hal", version = "0.10.0", features = ["binary-info", "critical-section-impl", "rt", "defmt"]}<|MERGE_RESOLUTION|>--- conflicted
+++ resolved
@@ -22,11 +22,8 @@
 embedded-alloc = "0.5.1"
 embedded-hal = "1.0.0"
 embedded-hal-async = "1.0.0"
-<<<<<<< HEAD
 embedded-hal-bus = {version = "0.2.0", features = ["defmt-03"]}
-=======
 embedded-io = "0.6.1"
->>>>>>> 960afaf3
 embedded_hal_0_2 = {package = "embedded-hal", version = "0.2.5", features = ["unproven"]}
 fugit = "0.3.6"
 futures = {version = "0.3.30", default-features = false, features = ["async-await"]}
