--- conflicted
+++ resolved
@@ -12,15 +12,11 @@
 [dependencies]
 cortex-m = "0.7.1"
 embedded-hal = { version = "0.2.4", features = ["unproven"] }
+embedded-time = "0.10.1"
 nb = "1.0.0"
-<<<<<<< HEAD
 rp2040-pac = { git = "https://github.com/rp-rs/rp2040-pac", branch="main" }
 
 [dev-dependencies]
 cortex-m-rt = "0.6.13"
 panic-halt = "0.2.0"
-rp2040-boot2 = { git = "https://github.com/rp-rs/rp2040-boot2-rs", branch="main" }
-=======
-rp2040-pac = "0.1.1"
-embedded-time = "0.10.1"
->>>>>>> 48dd8069
+rp2040-boot2 = { git = "https://github.com/rp-rs/rp2040-boot2-rs", branch="main" }